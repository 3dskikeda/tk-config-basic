--- conflicted
+++ resolved
@@ -32,17 +32,9 @@
           settings: {}
         - '@common.settings.tk-multi-publish2.alembic_publisher'
       location:
-<<<<<<< HEAD
-        #type: app_store
-        #name: tk-multi-publish2
-        #version: v0.0.9
-        type: dev
-        path: /Users/josh/dev/sg/zero_config/tk-multi-publish2
-=======
         type: app_store
         name: tk-multi-publish2
         version: v0.0.10
->>>>>>> e1b77a75
 
     tk-multi-loader2:
         action_mappings:
