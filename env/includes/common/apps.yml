# Copyright (c) 2016 Shotgun Software Inc.
#
# CONFIDENTIAL AND PROPRIETARY
#
# This work is provided "AS IS" and subject to the Shotgun Pipeline Toolkit
# Source Code License included in this distribution package. See LICENSE.
# By accessing, using, copying or modifying this work you indicate your
# agreement to the Shotgun Pipeline Toolkit Source Code License. All rights
# not expressly granted therein are reserved by Shotgun Software Inc.
#

# this file contains apps that are common to multiple applications
# and setups

includes:
- frameworks.yml

# full app settings

common.apps.tk-multi-about:
  location:
    version: v0.2.5
    type: app_store
    name: tk-multi-about

common.apps.tk-multi-pythonconsole:
  location:
    version: v1.1.0
    type: app_store
    name: tk-multi-pythonconsole

# locations for common apps

common.apps.tk-multi-publish2.location:
  type: app_store
  version: v1.1.4
  name: tk-multi-publish2

common.apps.tk-multi-loader2.location:
  type: app_store
  name: tk-multi-loader2
<<<<<<< HEAD
  version: v1.17.0
=======
  version: v1.17.1
>>>>>>> 3ca434f0

common.apps.tk-multi-shotgunpanel.location:
  type: app_store
  name: tk-multi-shotgunpanel
  version: v1.4.2

common.apps.tk-multi-launchapp.location:
  type: app_store
  name: tk-multi-launchapp
  version: v0.9.3

# help urls

common.apps.tk-multi-publish2.help_url: https://support.shotgunsoftware.com/hc/en-us/articles/115000067473#Publisher<|MERGE_RESOLUTION|>--- conflicted
+++ resolved
@@ -39,11 +39,7 @@
 common.apps.tk-multi-loader2.location:
   type: app_store
   name: tk-multi-loader2
-<<<<<<< HEAD
-  version: v1.17.0
-=======
   version: v1.17.1
->>>>>>> 3ca434f0
 
 common.apps.tk-multi-shotgunpanel.location:
   type: app_store
