--- conflicted
+++ resolved
@@ -38,17 +38,9 @@
           settings: {}
         - '@common.settings.tk-multi-publish2.alembic_publisher'
       location:
-<<<<<<< HEAD
-        #type: app_store
-        #name: tk-multi-publish2
-        #version: v0.0.9
-        type: dev
-        path: /Users/josh/dev/sg/zero_config/tk-multi-publish2
-=======
         type: app_store
         name: tk-multi-publish2
         version: v0.0.10
->>>>>>> e1b77a75
 
     tk-multi-loader2:
       action_mappings:
@@ -101,11 +93,7 @@
 
   location:
     path: https://github.com/shotgunsoftware/tk-maya.git
-<<<<<<< HEAD
-    version: 7313c6ffd585dfe6077c646b7902d0711b4bcd30
-=======
     version: 67a0a9dce1e31d1f2b19caa7a2d8ce55730d16c1
->>>>>>> e1b77a75
     type: git_branch
     branch: develop/zero_config
   menu_favourites: []
