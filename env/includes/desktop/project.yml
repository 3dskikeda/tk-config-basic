# Copyright (c) 2016 Shotgun Software Inc.
#
# CONFIDENTIAL AND PROPRIETARY
#
# This work is provided "AS IS" and subject to the Shotgun Pipeline Toolkit
# Source Code License included in this distribution package. See LICENSE.
# By accessing, using, copying or modifying this work you indicate your
# agreement to the Shotgun Pipeline Toolkit Source Code License. All rights
# not expressly granted therein are reserved by Shotgun Software Inc.
#

# this configuration defines the behavior of the Shotgun Desktop when it
# is running in its project level configuration

includes:
- ../common/frameworks.yml
<<<<<<< HEAD
- ../common/settings/tk-multi-publish2.yml

=======
- ../common/apps.yml
>>>>>>> e1b77a75

desktop.project:
  apps:

    tk-multi-publish2:
      collector: "{config}/tk-multi-publish2/basic/collector.py"
      path_info: "{config}/tk-multi-publish2/basic/path_info.py"
      publish_plugins:
        - '@common.settings.tk-multi-publish2.file_publisher_all'
        - '@common.settings.tk-multi-publish2.version_creator'
      location:
<<<<<<< HEAD
        #type: app_store
        #name: tk-multi-publish2
        #version: v0.0.9
        type: dev
        path: /Users/josh/dev/sg/zero_config/tk-multi-publish2
=======
        type: app_store
        name: tk-multi-publish2
        version: v0.0.10
>>>>>>> e1b77a75

    tk-multi-launchapp: '@common.apps.tk-multi-launchapp'

  collapse_rules:
  - {button_label: $app, match: Launch $app, menu_label: None}
  default_group: Studio
  groups:
  - matches:
    - '*Houdini*'
    - '*Mari*'
    - '*Max*'
    - '*Maya*'
    - '*Motion*'
    - '*Nuke*'
    - '*Photoshop*'
    - 'CC*'
    - '*Softimage*'
    name: Creative Tools
  - matches:
    - '*Hiero*'
    name: Editorial Tools
  - matches:
    - '*Fla*'
    name: Finishing Tools
  location:
    path: https://github.com/shotgunsoftware/tk-desktop.git
    version: 664c2c4419e3a7f3e495279fbbf844e975fca909
    type: git_branch
    branch: develop/zero_config<|MERGE_RESOLUTION|>--- conflicted
+++ resolved
@@ -14,12 +14,8 @@
 
 includes:
 - ../common/frameworks.yml
-<<<<<<< HEAD
 - ../common/settings/tk-multi-publish2.yml
-
-=======
 - ../common/apps.yml
->>>>>>> e1b77a75
 
 desktop.project:
   apps:
@@ -31,17 +27,9 @@
         - '@common.settings.tk-multi-publish2.file_publisher_all'
         - '@common.settings.tk-multi-publish2.version_creator'
       location:
-<<<<<<< HEAD
-        #type: app_store
-        #name: tk-multi-publish2
-        #version: v0.0.9
-        type: dev
-        path: /Users/josh/dev/sg/zero_config/tk-multi-publish2
-=======
         type: app_store
         name: tk-multi-publish2
         version: v0.0.10
->>>>>>> e1b77a75
 
     tk-multi-launchapp: '@common.apps.tk-multi-launchapp'
 
